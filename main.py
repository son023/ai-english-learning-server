import uvicorn
import os
import logging
import platform
from logging.handlers import RotatingFileHandler
from fastapi import FastAPI, HTTPException
from fastapi.middleware.cors import CORSMiddleware

from phonemizer.backend.espeak.wrapper import EspeakWrapper
from phonemizer.separator import Separator

<<<<<<< HEAD
from models import  PronunciationRequest, PhoneticPronunciationResponse, PronunciationResponse, WordAccuracyData
=======
from models import (
    PhonemeData,
    PronunciationRequest,
    PhoneticPronunciationResponse,
)
>>>>>>> 6d5cab13

from services.whisper_service import WhisperService
from services.pronunciation_service import PronunciationService
from services.llm_service import LLMService
<<<<<<< HEAD
=======
from services.phoneme_service import PhonemeService

# from services.gopt_service import GOPTService
from phonemizer import phonemize
>>>>>>> 6d5cab13

# --- Cấu hình logging ---
log_file = "app.log"
logger = logging.getLogger("api_logger")
logger.setLevel(logging.INFO)
file_handler = RotatingFileHandler(
    log_file, maxBytes=10485760, backupCount=5, encoding="utf-8"
)
formatter = logging.Formatter("%(asctime)s - %(name)s - %(levelname)s - %(message)s")
file_handler.setFormatter(formatter)
logger.addHandler(file_handler)

logger.info("--- Ứng dụng FastAPI bắt đầu khởi động ---")

espeak_dll_path = r"C:\Program Files\eSpeak NG\libespeak-ng.dll"

if platform.system() == "Darwin":
    espeak_dll_path = "/opt/homebrew/bin/espeak-ng"

if os.path.exists(espeak_dll_path):
    EspeakWrapper.set_library(espeak_dll_path)
    logger.info(f"Đã thiết lập thư viện espeak-ng thành công tại: {espeak_dll_path}")
else:
    logger.error(
        f"LỖI CẤU HÌNH: Không tìm thấy file libespeak-ng.dll tại '{espeak_dll_path}'."
    )

app = FastAPI(
    title="AI English Learning Server",
    description="Nền tảng đánh giá và học phát âm tiếng Anh bằng AI",
    version="2.1.0",
)

app.add_middleware(
    CORSMiddleware,
    allow_origins=["*"],
    allow_credentials=True,
    allow_methods=["*"],
    allow_headers=["*"],
)

whisper_service = WhisperService(model_size="small")
pronunciation_service = PronunciationService()
llm_service = LLMService()


@app.get("/")
async def root():
    return {"message": "Welcome to AI English Learning Server v2.1!"}


@app.post(
    "/evaluate-pronunciation-phonetic", response_model=PhoneticPronunciationResponse
)
async def evaluate_pronunciation_phonetic(request: PronunciationRequest):
<<<<<<< HEAD
    return pronunciation_service.process_phonetic_evaluation(request, whisper_service, llm_service)
=======
    request_id = os.urandom(4).hex()
    logger.info(
        f"[{request_id}] Nhận yêu cầu /evaluate-pronunciation-phonetic cho câu: '{request.sentence}'"
    )

    try:
        transcribed_text, confidence = whisper_service.transcribe_audio_base64(
            request.audio_base64
        )
        if transcribed_text is None:
            raise HTTPException(status_code=500, detail="Could not transcribe audio.")

        # Phiên âm câu gốc
        original_words = request.sentence.split()

        sep = Separator(phone=" ", syllable="", word="|")
        ref_phonemes_batched = phonemize(
            original_words,
            language="en-us",
            backend="espeak",
            with_stress=True,
            strip=True,
            separator=sep,
            njobs=1,
        )

        # phonemize trả về list cùng độ dài original_words
        reference_phonemes_list = [
            PhonemeData(word=w, phoneme=p.strip())
            for w, p in zip(original_words, ref_phonemes_batched)
        ]

        # Phiên âm câu của người học
        learner_words = transcribed_text.split()
        sep = Separator(phone=" ", syllable="", word="|")
        learner_phonemes_batched = phonemize(
            learner_words,
            language="en-us",
            backend="espeak",
            with_stress=True,
            strip=True,
            separator=sep,
            njobs=1,
        )
        learner_phonemes_list = [
            PhonemeData(word=w, phoneme=p.strip())
            for w, p in zip(learner_words, learner_phonemes_batched)
        ]

        scores, phoneme_errors, wer_score = (
            pronunciation_service.evaluate_pronunciation_phonemes_by_word(
                reference_phonemes=reference_phonemes_list,
                learner_phonemes=learner_phonemes_list,
            )
        )
        # # Sử dụng GOPT để đánh giá chi tiết pronunciation, fluency, intonation, stress
        # if gopt_service.is_available():
        #     try:
        #         gopt_result = gopt_service.evaluate_pronunciation_gopt(request.audio_base64, request.sentence)
        #         if "error" not in gopt_result:
        #             utterance_scores = gopt_result["utterance_scores"]
        #             # Cập nhật scores với kết quả từ GOPT
        #             scores.pronunciation = utterance_scores["accuracy"]
        #             scores.fluency = utterance_scores["fluency"]
        #             scores.intonation = utterance_scores["prosodic"]  # prosodic mapping to intonation
        #             scores.stress = utterance_scores["completeness"]  # completeness mapping to stress
        #             scores.overall = utterance_scores["total"]
        #             logger.info(f"[{request_id}] GOPT evaluation successful - Overall: {scores.overall:.1f}")
        #         else:
        #             logger.warning(f"[{request_id}] GOPT evaluation failed: {gopt_result['error']}")
        #     except Exception as e:
        #         logger.warning(f"[{request_id}] GOPT evaluation error: {e}")

        # Tính accuracy cho từng từ
        word_accuracy = pronunciation_service.calculate_word_accuracy(
            reference=reference_phonemes_list, learner=learner_phonemes_list
        )

        feedback = "Default feedback."
        try:
            word_errors_for_llm = [
                {
                    "error_type": err.get("type", "unknown"),
                    "expected": err.get("expected_word")
                    or err.get("expected_phoneme", ""),
                    "actual": err.get("actual_word") or err.get("actual_phoneme", ""),
                }
                for err in phoneme_errors
            ]

            feedback = llm_service.generate_pronunciation_feedback(
                original_sentence=request.sentence,
                transcribed_text=transcribed_text,
                scores=scores,
                word_errors=word_errors_for_llm,
                wer_score=wer_score,
            )
            if not feedback or not feedback.strip():
                feedback = "AI feedback is currently unavailable."
        except Exception:
            logger.exception(f"[{request_id}] LLM feedback generation failed.")
            feedback = "Could not generate AI feedback at this time."

        logger.info(f"[{request_id}] Xử lý yêu cầu thành công.")
        return PhoneticPronunciationResponse(
            original_sentence=request.sentence,
            transcribed_text=transcribed_text,
            reference_phonemes=reference_phonemes_list,
            learner_phonemes=learner_phonemes_list,
            word_accuracy=word_accuracy,
            scores=scores,
            phoneme_errors=phoneme_errors,
            feedback=feedback,
            wer_score=wer_score,
            confidence=confidence,
        )

    except HTTPException:
        raise
    except Exception:
        logger.exception(f"[{request_id}] Đã xảy ra lỗi không mong muốn.")
        raise HTTPException(
            status_code=500, detail="An internal server error occurred."
        )

>>>>>>> 6d5cab13

if __name__ == "__main__":
    try:
        whisper_service.warmup()
    except Exception:
        pass
    try:
        pronunciation_service.warmup()
    except Exception:
        pass
    uvicorn.run("main:app", host="0.0.0.0", port=8000, reload=True)<|MERGE_RESOLUTION|>--- conflicted
+++ resolved
@@ -9,26 +9,11 @@
 from phonemizer.backend.espeak.wrapper import EspeakWrapper
 from phonemizer.separator import Separator
 
-<<<<<<< HEAD
 from models import  PronunciationRequest, PhoneticPronunciationResponse, PronunciationResponse, WordAccuracyData
-=======
-from models import (
-    PhonemeData,
-    PronunciationRequest,
-    PhoneticPronunciationResponse,
-)
->>>>>>> 6d5cab13
 
 from services.whisper_service import WhisperService
 from services.pronunciation_service import PronunciationService
 from services.llm_service import LLMService
-<<<<<<< HEAD
-=======
-from services.phoneme_service import PhonemeService
-
-# from services.gopt_service import GOPTService
-from phonemizer import phonemize
->>>>>>> 6d5cab13
 
 # --- Cấu hình logging ---
 log_file = "app.log"
@@ -74,7 +59,6 @@
 pronunciation_service = PronunciationService()
 llm_service = LLMService()
 
-
 @app.get("/")
 async def root():
     return {"message": "Welcome to AI English Learning Server v2.1!"}
@@ -84,135 +68,7 @@
     "/evaluate-pronunciation-phonetic", response_model=PhoneticPronunciationResponse
 )
 async def evaluate_pronunciation_phonetic(request: PronunciationRequest):
-<<<<<<< HEAD
     return pronunciation_service.process_phonetic_evaluation(request, whisper_service, llm_service)
-=======
-    request_id = os.urandom(4).hex()
-    logger.info(
-        f"[{request_id}] Nhận yêu cầu /evaluate-pronunciation-phonetic cho câu: '{request.sentence}'"
-    )
-
-    try:
-        transcribed_text, confidence = whisper_service.transcribe_audio_base64(
-            request.audio_base64
-        )
-        if transcribed_text is None:
-            raise HTTPException(status_code=500, detail="Could not transcribe audio.")
-
-        # Phiên âm câu gốc
-        original_words = request.sentence.split()
-
-        sep = Separator(phone=" ", syllable="", word="|")
-        ref_phonemes_batched = phonemize(
-            original_words,
-            language="en-us",
-            backend="espeak",
-            with_stress=True,
-            strip=True,
-            separator=sep,
-            njobs=1,
-        )
-
-        # phonemize trả về list cùng độ dài original_words
-        reference_phonemes_list = [
-            PhonemeData(word=w, phoneme=p.strip())
-            for w, p in zip(original_words, ref_phonemes_batched)
-        ]
-
-        # Phiên âm câu của người học
-        learner_words = transcribed_text.split()
-        sep = Separator(phone=" ", syllable="", word="|")
-        learner_phonemes_batched = phonemize(
-            learner_words,
-            language="en-us",
-            backend="espeak",
-            with_stress=True,
-            strip=True,
-            separator=sep,
-            njobs=1,
-        )
-        learner_phonemes_list = [
-            PhonemeData(word=w, phoneme=p.strip())
-            for w, p in zip(learner_words, learner_phonemes_batched)
-        ]
-
-        scores, phoneme_errors, wer_score = (
-            pronunciation_service.evaluate_pronunciation_phonemes_by_word(
-                reference_phonemes=reference_phonemes_list,
-                learner_phonemes=learner_phonemes_list,
-            )
-        )
-        # # Sử dụng GOPT để đánh giá chi tiết pronunciation, fluency, intonation, stress
-        # if gopt_service.is_available():
-        #     try:
-        #         gopt_result = gopt_service.evaluate_pronunciation_gopt(request.audio_base64, request.sentence)
-        #         if "error" not in gopt_result:
-        #             utterance_scores = gopt_result["utterance_scores"]
-        #             # Cập nhật scores với kết quả từ GOPT
-        #             scores.pronunciation = utterance_scores["accuracy"]
-        #             scores.fluency = utterance_scores["fluency"]
-        #             scores.intonation = utterance_scores["prosodic"]  # prosodic mapping to intonation
-        #             scores.stress = utterance_scores["completeness"]  # completeness mapping to stress
-        #             scores.overall = utterance_scores["total"]
-        #             logger.info(f"[{request_id}] GOPT evaluation successful - Overall: {scores.overall:.1f}")
-        #         else:
-        #             logger.warning(f"[{request_id}] GOPT evaluation failed: {gopt_result['error']}")
-        #     except Exception as e:
-        #         logger.warning(f"[{request_id}] GOPT evaluation error: {e}")
-
-        # Tính accuracy cho từng từ
-        word_accuracy = pronunciation_service.calculate_word_accuracy(
-            reference=reference_phonemes_list, learner=learner_phonemes_list
-        )
-
-        feedback = "Default feedback."
-        try:
-            word_errors_for_llm = [
-                {
-                    "error_type": err.get("type", "unknown"),
-                    "expected": err.get("expected_word")
-                    or err.get("expected_phoneme", ""),
-                    "actual": err.get("actual_word") or err.get("actual_phoneme", ""),
-                }
-                for err in phoneme_errors
-            ]
-
-            feedback = llm_service.generate_pronunciation_feedback(
-                original_sentence=request.sentence,
-                transcribed_text=transcribed_text,
-                scores=scores,
-                word_errors=word_errors_for_llm,
-                wer_score=wer_score,
-            )
-            if not feedback or not feedback.strip():
-                feedback = "AI feedback is currently unavailable."
-        except Exception:
-            logger.exception(f"[{request_id}] LLM feedback generation failed.")
-            feedback = "Could not generate AI feedback at this time."
-
-        logger.info(f"[{request_id}] Xử lý yêu cầu thành công.")
-        return PhoneticPronunciationResponse(
-            original_sentence=request.sentence,
-            transcribed_text=transcribed_text,
-            reference_phonemes=reference_phonemes_list,
-            learner_phonemes=learner_phonemes_list,
-            word_accuracy=word_accuracy,
-            scores=scores,
-            phoneme_errors=phoneme_errors,
-            feedback=feedback,
-            wer_score=wer_score,
-            confidence=confidence,
-        )
-
-    except HTTPException:
-        raise
-    except Exception:
-        logger.exception(f"[{request_id}] Đã xảy ra lỗi không mong muốn.")
-        raise HTTPException(
-            status_code=500, detail="An internal server error occurred."
-        )
-
->>>>>>> 6d5cab13
 
 if __name__ == "__main__":
     try:
